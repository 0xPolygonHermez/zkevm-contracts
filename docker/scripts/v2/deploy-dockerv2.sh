--- conflicted
+++ resolved
@@ -1,14 +1,8 @@
 #!/bin/bash
-<<<<<<< HEAD
-set -e
-rm -rf docker/gethData/geth_data
-DEV_PERIOD=1 docker compose -f docker/docker-compose.yml up -d geth
-=======
 # Set the -e option to stop the script if any command fails
 set -e
 sudo rm -rf docker/gethData/geth_data
 sudo DEV_PERIOD=1 docker compose -f docker/docker-compose.yml up -d geth
->>>>>>> fb877bee
 sleep 5
 node docker/scripts/fund-accounts.js
 cp docker/scripts/v2/deploy_parameters_docker.json deployment/v2/deploy_parameters.json
@@ -16,10 +10,14 @@
 npm run deploy:testnet:v2:localhost
 rm -rf docker/deploymentOutput
 mkdir docker/deploymentOutput
-mv deployment/v2/deploy_output.json docker/deploymentOutput
-mv deployment/v2/genesis.json docker/deploymentOutput
-mv deployment/v2/create_rollup_output.json docker/deploymentOutput
-DEV_PERIOD=1 docker compose -f docker/docker-compose.yml down
-docker build -t hermeznetwork/geth-zkevm-contracts -f docker/Dockerfile .
+sudo mv deployment/v2/deploy_output.json docker/deploymentOutput
+sudo mv deployment/v2/genesis.json docker/deploymentOutput
+sudo mv deployment/v2/create_rollup_output.json docker/deploymentOutput
+sudo DEV_PERIOD=1 docker compose -f docker/docker-compose.yml down
+sudo docker build -t hermeznetwork/geth-zkevm-contracts -f docker/Dockerfile .
 # Let it readable for the multiplatform build coming later!
-chmod -R go+rxw docker/gethData+sudo chmod -R go+rxw docker/gethData
+# Set the -e option to stop the script if any command fails
+set -e
+sudo rm -rf docker/gethData/geth_data
+sudo DEV_PERIOD=1 docker compose -f docker/docker-compose.yml up -d geth