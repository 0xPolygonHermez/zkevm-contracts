# zkevm-contracts

Smart contract implementation which will be used by the polygon-hermez zkevm

[![Main CI](https://github.com/0xPolygonHermez/zkevm-contracts/actions/workflows/main.yml/badge.svg)](https://github.com/0xPolygonHermez/zkevm-contracts/actions/workflows/main.yml)

<<<<<<< HEAD

=======
>>>>>>> f478239d
## Note

Private keys and mnemonics contained in this repository are used for internal test exclusively. Do not use them in production environments

## Requirements

- node version: 16.x
- npm version: 7.x

## Repository structure

- `contracts`: zkevm contracts
  - `PolygonZkEVMBridge.sol`: transfer assets between chains
    - `PolygonZkEVMGlobalExitRoot.sol`: manage global exit root in L1
    - `PolygonZkEVMGlobalExitRootL2.sol`: manage global exit root in L2
  - `PolygonZkEVM.sol`: consensus algorithm used by polygon hermez zkevm
- `docs`: specs and useful links
- `test`: contracts tests

## Activate github hook

```
git config --local core.hooksPath .githooks/
```

## Install

```
npm i
```

## Run tests

```
npm run test
```

## Run Linter

See errors:

```
npm run lint
```

Autofix errors:

```
npm run lint:fix
```

## Deploy on hardhat

```
npm run deploy:ZkEVM:hardhat
```

## Build dockers

```
npm run docker:contracts
```

A new docker `hermez-geth1.3:latest` will be created
This docker will contain a geth node with the deployed contracts
The deployment output can be found in: `docker/deploymentOutput/deploy_output.json`
To run the docker you can use: `docker run -p 8545:8545 hermez-geth1.3:latest`

## Note

In order to test, the following private keys are being used. These keys are not meant to be used in any production environment:

- private key: `0xac0974bec39a17e36ba4a6b4d238ff944bacb478cbed5efcae784d7bf4f2ff80`
  - address:`0xf39fd6e51aad88f6f4ce6ab8827279cfffb92266`
- private key: `0xdfd01798f92667dbf91df722434e8fbe96af0211d4d1b82bbbbc8f1def7a814f`
  - address:`0xc949254d682d8c9ad5682521675b8f43b102aec4`

<<<<<<< HEAD
# Verify Deployed Smart Contracts

To verify that the smartcontracts of this repository are the same deployed on mainnet, you could follow the instructions described [document](verifyMainnetDeployment/verifyDeployment.md)

The smartcontract used to verify a proof, it's a generated contract from zkEVM Rom and Pil (constraints). To verify the deployment of this smartcontract you could follow the instructions described in this [document](verifyMainnetDeployment/verifyMainnetProofVerifier.md)
=======
>>>>>>> f478239d
<|MERGE_RESOLUTION|>--- conflicted
+++ resolved
@@ -4,10 +4,6 @@
 
 [![Main CI](https://github.com/0xPolygonHermez/zkevm-contracts/actions/workflows/main.yml/badge.svg)](https://github.com/0xPolygonHermez/zkevm-contracts/actions/workflows/main.yml)
 
-<<<<<<< HEAD
-
-=======
->>>>>>> f478239d
 ## Note
 
 Private keys and mnemonics contained in this repository are used for internal test exclusively. Do not use them in production environments
@@ -85,11 +81,8 @@
 - private key: `0xdfd01798f92667dbf91df722434e8fbe96af0211d4d1b82bbbbc8f1def7a814f`
   - address:`0xc949254d682d8c9ad5682521675b8f43b102aec4`
 
-<<<<<<< HEAD
 # Verify Deployed Smart Contracts
 
 To verify that the smartcontracts of this repository are the same deployed on mainnet, you could follow the instructions described [document](verifyMainnetDeployment/verifyDeployment.md)
 
-The smartcontract used to verify a proof, it's a generated contract from zkEVM Rom and Pil (constraints). To verify the deployment of this smartcontract you could follow the instructions described in this [document](verifyMainnetDeployment/verifyMainnetProofVerifier.md)
-=======
->>>>>>> f478239d
+The smartcontract used to verify a proof, it's a generated contract from zkEVM Rom and Pil (constraints). To verify the deployment of this smartcontract you could follow the instructions described in this [document](verifyMainnetDeployment/verifyMainnetProofVerifier.md)