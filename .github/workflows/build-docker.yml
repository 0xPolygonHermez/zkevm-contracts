--- conflicted
+++ resolved
@@ -14,11 +14,7 @@
 
         strategy:
             matrix:
-<<<<<<< HEAD
-                node-version: [20.x]
-=======
                 node-version: [18.x]
->>>>>>> fb877bee
 
         steps:
             - name: Use Node.js ${{ matrix.node-version }}
@@ -33,10 +29,6 @@
                   sudo curl -L "https://github.com/docker/compose/releases/download/1.26.0/docker-compose-$(uname -s)-$(uname -m)" -o /usr/local/bin/docker-compose
                   sudo chmod +x /usr/local/bin/docker-compose
             - name: Build docker
-<<<<<<< HEAD
-              run: npm run docker:contracts
-=======
               run: npm run dockerv2:contracts
             - name: Test docker
-              run: npm run docker:tests
->>>>>>> fb877bee
+              run: npm run docker:tests