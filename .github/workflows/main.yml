# This workflow will do a clean install of node dependencies, build the source code and run tests across different versions of node
# For more information see: https://help.github.com/actions/language-and-framework-guides/using-nodejs-with-github-actions

name: Main CI

on:
    push:
        branches: [main, develop, feature/ongoingPP]
    pull_request:
        branches: [main, develop, feature/ongoingPP]

jobs:
    lint-and-test:
        runs-on: ubuntu-latest

        strategy:
            matrix:
<<<<<<< HEAD
                node-version: [20.x]
=======
                node-version: [18.x]
>>>>>>> fb877bee

        steps:
            - name: Use Node.js ${{ matrix.node-version }}
              uses: actions/setup-node@v3
              with:
                  node-version: ${{ matrix.node-version }}
            - name: Checkout code
              uses: actions/checkout@v3
            - name: setup
              run: npm i
            - name: linter
              run: npm run lint
            - name: test
              run: npm run test<|MERGE_RESOLUTION|>--- conflicted
+++ resolved
@@ -15,11 +15,7 @@
 
         strategy:
             matrix:
-<<<<<<< HEAD
-                node-version: [20.x]
-=======
                 node-version: [18.x]
->>>>>>> fb877bee
 
         steps:
             - name: Use Node.js ${{ matrix.node-version }}
